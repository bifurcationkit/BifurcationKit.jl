name: CI
on:
  push:
    branches: [master]
    tags: [v*]
  pull_request:

jobs:
  test:
    name: Julia ${{ matrix.version }} - ${{ matrix.os }} - ${{ github.event_name }}
    runs-on: ${{ matrix.os }}
    strategy:
      fail-fast: false
      matrix:
        version:
          - '1.10' # Replace this with the minimum Julia version that your package supports. E.g. if your package requires Julia 1.5 or higher, change this to '1.5'.
          #- '1.3' # Leave this line unchanged. '1' will automatically expand to the latest stable 1.x release of Julia.
          # - 'nightly'
        os:
          - self-hosted
          - ubuntu-latest
          # - macos-15-intel # for fun and knowl
          # - ubuntu-latest
        # arch:
          # - x64
    steps:
<<<<<<< HEAD
      - uses: actions/checkout@v6
      - uses: julia-actions/setup-julia@v2
        with:
          version: ${{ matrix.version }}
          # arch: ${{ matrix.arch }}
      - uses: actions/cache@v6
=======
      - name: Checkout repository
        uses: actions/checkout@v2

      - name: Setup julia
        uses: julia-actions/setup-julia@v2
        with:
          version: ${{ matrix.version }}
          arch: ${{ matrix.arch }}

      - name: Cache Julia packages (GitHub-hosted runners)
        if: contains(matrix.os, 'ubuntu') || contains(matrix.os, 'windows') || contains(matrix.os, 'macOs')
        uses: julia-actions/cache@v2

      - name: Cache Julia artifacts (self-hosted runners)
        if: contains(matrix.os, 'self-hosted')
        uses: actions/cache@v4
>>>>>>> e6f3d925
        env:
          cache-name: cache-artifacts
        with:
          path: ~/.julia/artifacts
          key: ${{ runner.os }}-test-${{ env.cache-name }}-${{ hashFiles('**/Project.toml') }}
          restore-keys: |
            ${{ runner.os }}-test-${{ env.cache-name }}-
            ${{ runner.os }}-test-
            ${{ runner.os }}-

      - name: Cache Julia compiled code (self-hosted runners)
        if: contains(matrix.os, 'self-hosted')
        uses: actions/cache@v4
        with:
          path: ~/.julia/compiled
          key: ${{ runner.os }}-julia-compiled-${{ matrix.version }}-${{ hashFiles('**/Project.toml') }}
          restore-keys: |
            ${{ runner.os }}-julia-compiled-${{ matrix.version }}-

      - name: Build julia package
        uses: julia-actions/julia-buildpkg@v1

      - name: Run tests
        env:
          JULIA_NUM_THREADS: auto
          PR_LABELS: ${{ toJSON(github.event.pull_request.labels) }}
        run: |
          julia --color=yes --project=@. -e '
            import Pkg

            # Parse labels from the environment variable using Regex to avoid JSON dependency
            labels_json = get(ENV, "PR_LABELS", "[]")

            # Regex to match "name": "value" pattern in the JSON string
            # Handles escaped quotes if necessary, though simple labels rarely have them
            name_pattern = r"\"name\"\s*:\s*\"((?:\\.|[^\"\\])*)\""

            # Extract test names from labels with the specific prefix
            prefix = "Run test(s): "
            test_args = String[]

            for m in eachmatch(name_pattern, labels_json)
                name = m.captures[1]
                if startswith(name, prefix)
                    # Remove prefix and split by space, comma, or slash
                    arg_str = strip(replace(name, prefix => ""))
                    for arg in split(arg_str, r"[\s,|]+"; keepempty=false)
                        push!(test_args, arg)
                    end
                end
            end

            # Log what we are doing
            if isempty(test_args)
                println("No specific test labels found. Running all tests.")
            else
                println("Detected labels for specific tests. Running: ", join(test_args, ", "))
            end

            # Run tests
            Pkg.test(coverage=true, test_args=test_args)
          '
      - name: Compute coverage
        uses: julia-actions/julia-processcoverage@v1

      - name: Process coverage
        uses: codecov/codecov-action@v4
        env:
          CODECOV_TOKEN: ${{ secrets.CODECOV_TOKEN }}
        with:
          file: lcov.info<|MERGE_RESOLUTION|>--- conflicted
+++ resolved
@@ -19,27 +19,19 @@
         os:
           - self-hosted
           - ubuntu-latest
-          # - macos-15-intel # for fun and knowl
+          # - macos-15-intel # for fun and knowledge
           # - ubuntu-latest
         # arch:
           # - x64
     steps:
-<<<<<<< HEAD
-      - uses: actions/checkout@v6
-      - uses: julia-actions/setup-julia@v2
+      - name: Checkout repository
+        uses: actions/checkout@v5
+
+      - name: Setup julia
+        uses: julia-actions/setup-julia@v5
         with:
           version: ${{ matrix.version }}
-          # arch: ${{ matrix.arch }}
-      - uses: actions/cache@v6
-=======
-      - name: Checkout repository
-        uses: actions/checkout@v2
-
-      - name: Setup julia
-        uses: julia-actions/setup-julia@v2
-        with:
-          version: ${{ matrix.version }}
-          arch: ${{ matrix.arch }}
+          # arch: ${{ matrix.arch }} \todo required? 
 
       - name: Cache Julia packages (GitHub-hosted runners)
         if: contains(matrix.os, 'ubuntu') || contains(matrix.os, 'windows') || contains(matrix.os, 'macOs')
@@ -48,7 +40,6 @@
       - name: Cache Julia artifacts (self-hosted runners)
         if: contains(matrix.os, 'self-hosted')
         uses: actions/cache@v4
->>>>>>> e6f3d925
         env:
           cache-name: cache-artifacts
         with:
