--- conflicted
+++ resolved
@@ -64,13 +64,9 @@
 
 	# add the bifurcation points along the branch
 	if length(contres.bifpoint)>1
-<<<<<<< HEAD
-		scatter!(map(x->x[2],contres.bifpoint[2:end]), map(x->x[4],contres.bifpoint[2:end]), label="", color = map(x->colorbif[x[1]],contres.bifpoint[2:end]), markersize=3, markerstrokewidth=0, subplot=3)
-=======
 		scatter!(map(x -> x.idx, contres.bifpoint[2:end]),
 				 map(x -> x.printsol ,contres.bifpoint[2:end]),
-				label="", color = map(x -> colorbif[x.type], contres.bifpoint[2:end]), markersize=3, markerstrokewidth=0, subplot=3) |> display
->>>>>>> 864a1ee8
+				label="", color = map(x -> colorbif[x.type], contres.bifpoint[2:end]), markersize=3, markerstrokewidth=0, subplot=3)
 	end
 
 	if contparms.computeEigenValues
@@ -119,13 +115,8 @@
 	# add the bifurcation points along the branch
 	if length(contres.bifpoint) >= 1
 		id = 1
-<<<<<<< HEAD
-		contres.bifpoint[1][1] == :none ? id = 2 : id = 1
-		scatter!(map(x->x[3],contres.bifpoint[id:end]), map(x->x[4],contres.bifpoint[id:end]), label="", color = map(x->colorbif[x[1]],contres.bifpoint[id:end]), markersize=3, markerstrokewidth=0 ; kwargs...)
-=======
 		contres.bifpoint[1].type == :none ? id = 2 : id = 1
-		scatter!(map(x -> x.param, contres.bifpoint[id:end]), map(x -> x.printsol, contres.bifpoint[id:end]), label="", color = map(x->colorbif[x.type], contres.bifpoint[id:end]), markersize=3, markerstrokewidth=0 ; kwargs...) |> display
->>>>>>> 864a1ee8
+		scatter!(map(x -> x.param, contres.bifpoint[id:end]), map(x -> x.printsol, contres.bifpoint[id:end]), label="", color = map(x->colorbif[x.type], contres.bifpoint[id:end]), markersize=3, markerstrokewidth=0 ; kwargs...)
 	end
 end
 ####################################################################################################
